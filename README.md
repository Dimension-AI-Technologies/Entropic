<<<<<<< HEAD
# Entropic - Multi-provider Session Monitor

=======
# Entropic - AI Coding Agent TODO, History and Git live status monitor GUI + CLI tools

<!-- Project badges -->
<div align="center">

>>>>>>> ca4a2a17
[![GitHub Stars](https://img.shields.io/github/stars/dimension-zero/Entropic?style=social)](https://github.com/dimension-zero/Entropic/stargazers)
[![Forks](https://img.shields.io/github/forks/dimension-zero/Entropic?style=social)](https://github.com/dimension-zero/Entropic/network/members)
[![Watchers](https://img.shields.io/github/watchers/dimension-zero/Entropic?style=social)](https://github.com/dimension-zero/Entropic/watchers)
![Clones](https://img.shields.io/badge/clones-154/14days-success?logo=git)

[![Open Issues](https://img.shields.io/github/issues/dimension-zero/Entropic)](https://github.com/dimension-zero/Entropic/issues)
[![Pull Requests](https://img.shields.io/github/issues-pr/dimension-zero/Entropic)](https://github.com/dimension-zero/Entropic/pulls)
[![Last Commit](https://img.shields.io/github/last-commit/dimension-zero/Entropic)](https://github.com/dimension-zero/Entropic/commits)

[![License](https://img.shields.io/github/license/dimension-zero/Entropic)](#license)
[![Code Size](https://img.shields.io/github/languages/code-size/dimension-zero/Entropic)](https://github.com/dimension-zero/Entropic)
[![Top Language](https://img.shields.io/github/languages/top/dimension-zero/Entropic)](https://github.com/dimension-zero/Entropic)

Entropic is a desktop companion for AI coding agents (Claude Code, OpenAI Codex, Google Gemini). The TypeScript/Electron app ingests the session and history folders created in `~/.claude`, `~/.codex`, and `~/.gemini`, merges them into a provider-aware data model, and renders a real-time dashboard with project activity, session diagnostics, prompt history, and maintenance tooling. The repository still ships the original PowerShell and Bash monitors for terminal-first workflows.

<<<<<<< HEAD
![Project view](ProjectView.png)
![Global view](GlobalView.png)

## Overview

- Multi-provider aggregator with debounced file watching, caching, and metadata repair
- Rich React UI with project and global dashboards, provider filters, spacing presets, and activity overlays
- Session utilities including multi-select merge previews, empty-session cleanup, and prompt history inspection
- Maintenance surface that runs diagnostics and metadata repair (dry-run or live) across Claude, Codex, and Gemini datasets
- Extensive Jest suite plus CLI monitors so you can pick the interface that fits your environment

## TypeScript / Electron application

### Highlights

- **Project view**: Auto-selects recent projects, restores last selection, filters todos by status, supports tab multi-select with merge previews, and provides delete/cleanup actions for session files.
- **Global view**: Summarises provider activity, shows unknown-session diagnostics, and exposes repair buttons that call `repairMetadataHex` with dry-run or live modes.
- **Unified title bar**: Toggles between project and global layouts, adjusts spacing density, runs manual refresh, and lets you enable/disable providers via a persistent allow-list.
- **Prompt history**: Loads JSONL transcripts through `getProjectPrompts`, supports chronological toggling, and offers context menus for quick actions.
- **Visual polish**: Animated background, boids simulation, and toast notifications (`__addToast`) keep long-running monitors informative without overwhelming the data.

### Architecture

- `src/main/main.ts` orchestrates Electron startup, single-instance locking, provider detection, and throttled file watching via `watchers/fileWatchers.ts`.
- Provider adapters in `src/main/adapters` (Claude, Codex, Gemini) transform on-disk todos and history into provider-neutral `Project` and `Session` models, expose diagnostics, and share repair helpers.
- The `Aggregator` (`src/main/core/aggregator.ts`) merges provider results, dedupes sessions, emits `data-changed`, and powers the `get-projects` IPC handler.
- IPC modules (`src/main/ipc/*.ts`) expose data (`get-projects`, `get-todos`), maintenance (`collect-diagnostics`, `repair-metadata`, `*-hex` variants), provider presence, and file management endpoints.
- `src/main/preload.ts` bridges those IPC endpoints into `window.electronAPI`, keeping the renderer sandboxed while still allowing data refresh, metadata repair, screenshot capture, and session deletion.
- The renderer relies on `src/services/DIContainer.ts` for a lightweight MVVM layer that wraps `electronAPI`, honours provider allow-lists, and feeds the React components in `src/App.*.tsx` and `src/components`.
- Shared utilities (`src/utils`) provide result combinators, path reconstruction (`PathUtils`), and todo helpers that are reused in both the main process and renderer and covered by Jest tests.

### Data sources and file watching

- Watches `~/.claude/projects`, `~/.claude/todos`, and `~/.claude/logs` by default; automatically adds Codex (`~/.codex/...`) and Gemini (`~/.gemini/sessions`) when present.
- Debounced watchers emit a provider-agnostic `data-changed` event so the renderer refreshes without entering high-frequency loops.
- `loaders/projects.ts` reconstructs real paths from flattened directory names, hydrates metadata, and writes `typescript/project.load.log` with each ingest cycle for troubleshooting.

### Maintenance and diagnostics

- Adapters expose `collectDiagnostics`/`repairMetadata`; the global view drives them through `collectDiagnosticsHex` and `repairMetadataHex` IPC calls.
- Repairs backfill `metadata.json` files to make future path reconstruction deterministic and report unknown sessions per provider.
- UI actions let you delete empty session files, purge obsolete tabs, and trigger screenshots (`take-screenshot`) for documentation or regression capture.

## Getting started (TypeScript/Electron)

### Requirements

- Node.js 20 or newer, npm 10+, and the Electron 36 runtime.
- Claude, Codex, or Gemini session directories under your home folder (the app will still run without them, but the dashboards will be empty).

### Install and run

```bash
cd typescript
npm install
npm run dev        # watch Electron main + Vite renderer with hot reload
```

After building, launch the production bundle with `npm start`.

### Build and package

```bash
npm run build      # compile main, preload, and renderer bundles
npm start          # run the compiled output inside Electron
npm run dist       # create platform-specific installers (AppImage, macOS dir, Windows portable)
=======
</div>

**Entropic** provides comprehensive monitoring for AI coding assistants, allowing you to track Project TODO lists and Project chat history in real-time. It offers a Global Git view showing status across all projects, plus a single-Project commit view to examine the detailed history of commits. Monitor your development workflow across **Claude Code**, **OpenAI Codex**, and **Google Gemini** from a unified interface.

**Multi-Agent Monitoring:**

Three monitoring modes provide complete visibility:
- 📋 **Per-Project TODO Lists** - Live updates of TODO items as they're created, modified, and completed
- 💬 **Per-Project User-Prompt History** - Amalgamated history of all user prompts to review project evolution
- 🌐 **Global View** - Shows current and next TODOs across all projects simultaneously

Key capabilities:
- **Live Updates** - Project TODO view and Global TODO view update in real-time
- **History Tracking** - Project History view amalgamates all user-prompts per project for comprehensive review
- **Multi-CLI Support** - Supports Claude Code, OpenAI Codex, and Google Gemini CLI tools

**Git Integration:**
- 📊 **Repository Status** - Real-time monitoring of Git repositories under ~/source directory on Windows, macOS and Linux
- 📝 **Commit History** - Detailed commit tracking with stats and co-authors
- 🔄 **Live Updates** - Automatic refresh of repository states

**Available as:**
- Cross-platform Electron/TypeScript GUI
- Cross-platform CLI / PowerShell version
- Original Bash version by [@JamesonNyp](@JamesonNyp)

## Overview

This project provides comprehensive monitoring for multiple AI coding assistants and Git repositories. It integrates with hook systems from Claude Code, OpenAI Codex, and Google Gemini to capture and display todo updates, project history, and Git status in real-time. When any supported AI tool modifies todos or project state, Entropic provides a unified live monitoring dashboard.

## Features

**Multi Coding Agent Integration:**
- 🤖 **Claude Code**: Full TodoWrite tool integration with real-time updates
- 🔧 **OpenAI Codex**: Session and project tracking with metadata support
- 💎 **Google Gemini**: Complete workflow monitoring and history
- 🔄 **Agent Filtering**: Toggle between agents or view all simultaneously

**Git Repository Monitoring:**
- 📊 **Repository Status**: Real-time tracking of all Git repositories in your workspace
- 📝 **Commit History**: Detailed commit logs with statistics and co-author information
- 🔍 **Language Detection**: Automatic identification of programming languages per repository
- 🌐 **Remote Tracking**: Monitor ahead/behind status with remote repositories

**Visual Interface:**
- 🎨 **Color-Coded Status**: Visual indicators for different todo states
  - ✅ Green for completed items
  - ▶️ Blue for active/in-progress items
  - ○ Default for pending items
- 📊 **Session Tracking**: Displays session ID and working directory
- ⚡ **Efficient Monitoring**: Uses native file watching for minimal resource usage
- 🌍 **Cross-Platform**: Available in TypeScript/Electron GUI, PowerShell, and Bash implementations

## How It Works

**Multi Coding Agent Data Collection:**
1. **Claude Code Integration**: Intercepts PostToolUse events for TodoWrite
   - Captures todo data from Claude Code sessions
   - Extracts relevant information (todos, session, directory)
   - Saves formatted JSON to `~/.claude/logs/current_todos.json`

2. **OpenAI Codex Monitoring**: Watches Codex session files and project directories
   - Monitors `~/.codex/todos/` for todo updates
   - Tracks `~/.codex/projects/` for project history
   - Associates sessions with projects via metadata files
   - Maintains real-time synchronization with Codex CLI state

3. **Google Gemini Monitoring**: Watches Gemini session directories
   - Monitors `~/.gemini/sessions/` for session updates
   - Tracks todo state changes and project associations
   - Processes session metadata for project linkage
   - Provides unified view with other AI providers

**Git Repository Tracking:**
4. **Repository Discovery**: Automatically finds all Git repositories in your workspace
   - Scans for `.git` directories recursively
   - Identifies programming languages used in each repository
   - Tracks remote repository URLs and status

5. **Live Monitoring**: Provides real-time updates across all data sources
   - Watches files for changes using native OS mechanisms
   - Parses and displays data with color coding and filtering
   - Updates display automatically with minimal resource usage

## Available Implementations

### TypeScript/Electron GUI Version (`typescript/`) - Cross-Platform Desktop Application
- **Modern Desktop GUI**: Slack-like interface with dark theme
- **Cross-platform**: Runs as a native desktop app on Windows, macOS, and Linux
- **Multi Coding Agent Support**: Unified interface for Claude Code, OpenAI Codex, and Google Gemini
- **Git Integration**: Built-in Git status monitoring and commit history viewer
- **Advanced Features**:
  - Real-time monitoring of all AI agent sessions across projects
  - Agent filtering with toggle controls (Claude/Codex/Gemini)
  - Multiple view modes: Project Todos, Project History, Global View, Git Status, Commit History
  - Tri-state toggle controls for sorting and spacing customization
  - Session tabs with automatic deduplication
  - Auto-refresh every 5 seconds
  - Visual status indicators and progress tracking
- **Easy Installation**: `npm install` and `npm start` to run
- See [typescript/README.md](typescript/README.md) for setup instructions

### PowerShell 7 Version (`powershell7/`) - Recommended for Cross-Platform Use
- **Truly cross-platform**: Runs natively on Windows, macOS, and Linux
- No external dependencies required
- Built-in JSON parsing and file watching
- While PowerShell may seem unfamiliar to Unix users, it solves many traditional shell scripting limitations:
  - Consistent behavior across all platforms
  - Structured data handling (objects vs text streams)
  - No need for external tools like `jq`, `sed`, or `awk`
  - Robust error handling and debugging
- See [README-ps.md](README-ps.md) for setup instructions

### Bash Version (`bash/`) - For macOS and Linux
- Works on Linux, macOS, and WSL2 (not native Windows)
- Requires `jq` for JSON parsing
- Optionally uses `inotifywait` (Linux) or `fswatch` (macOS) for file monitoring
- See [README-sh.md](README-sh.md) for setup instructions

![Claude Code Todo Tracker Live Monitor](Todo%20Tracker.png)

## Project Structure

See [Structure.md](Structure.md) for detailed project structure.

```
Entropic/
├── README.md           # Main documentation
├── Structure.md        # Detailed project structure
├── bash/               # Bash terminal implementation
├── powershell7/        # PowerShell implementation
└── typescript/         # Electron GUI implementation
    ├── src/            # Source code
    │   ├── main/       # Electron main process
    │   ├── preload/    # Preload scripts
    │   ├── services/   # Business logic (MVVM)
    │   └── tests/      # Test suite
    └── dist/           # Build output
>>>>>>> ca4a2a17
```

`npm run dist:portable` emits a single-file Windows executable.

### Testing

```bash
npm test           # Jest unit/integration suite (aggregator, repositories, view models, UI)
npm test:watch
npm test:coverage
```

Browser-oriented tests use `jest-environment-jsdom`; helper mocks live in `src/tests/__mocks__`.

### Automation and debugging

- `npm run verify:screenshot` enables `ENTROPIC_AUTOSNAP=1` and grabs renderer snapshots via `scripts/launch-autosnap.mjs`.
- `typescript/project.load.log` captures every ingest attempt, including path reconstruction decisions and session counts.

## Repository layout

```
.
+-- README.md                  # This file
+-- TODO.md, Hexagon.md        # Planning and design notes
+-- typescript/                # Electron/React implementation
|   +-- src/
|   |   +-- main/              # Electron main process, adapters, IPC, watchers
|   |   +-- components/        # Renderer UI (title bar, panes, menus, boids, merge helpers)
|   |   +-- utils/             # Shared Result/Path/Todo helpers
|   |   +-- viewmodels/        # Legacy MVVM layer maintained for tests
|   |   +-- tests/             # Jest specs and integration harnesses
|   +-- assets/                # Logos and imagery used in the UI
|   +-- scripts/               # Build helpers, autosnap, update-to-latest
+-- powershell7/               # Cross-platform terminal monitor (PowerShell)
+-- bash/                      # Minimal Bash monitor
+-- GlobalView.png, ProjectView.png, Todo Tracker.png
```

<<<<<<< HEAD
## Other implementations

PowerShell and Bash monitors remain available for headless or remote workflows. See `README-ps.md` and `README-sh.md` for setup instructions and command examples.
=======
## Codex Agent Hooks (optional but recommended)
>>>>>>> ca4a2a17

## Codex provider metadata

To help the Codex adapter associate todos with real project paths, create sidecar files at `~/.codex/todos/{sessionId}-agent.meta.json` containing:

```json
{ "projectPath": "/absolute/path/to/project" }
```

Automation hooks in `HOOKS-codex.md` show how to emit these files from tool events.

## License

MIT License - feel free to modify and redistribute.

## Contributing

Issues and pull requests are welcome. Please run the Jest suite before submitting patches.

## Authors

<<<<<<< HEAD
- TypeScript/Electron application: Dimension Zero (@dimension-zero)
- PowerShell implementation: Dimension Zero (@dimension-zero)
- Original Bash hooks: Jameson Nyp (@JamesonNyp)
=======
* TypeScript/Electron GUI by Dimension Zero ([@dimension-zero](https://github.com/dimension-zero))
* PowerShell implementation by Dimension Zero ([@dimension-zero](https://github.com/dimension-zero))
* Original Bash CLI version created by Jameson Nyp ([@JamesonNyp](https://github.com/JamesonNyp)) [cc-todo-hook-tracker](https://github.com/JamesonNyp/cc-todo-hook-tracker)

Entropic has been created by Dimension Technologies (www.ditech.ai) for the open-source community.
>>>>>>> ca4a2a17
<|MERGE_RESOLUTION|>--- conflicted
+++ resolved
@@ -1,13 +1,8 @@
-<<<<<<< HEAD
-# Entropic - Multi-provider Session Monitor
-
-=======
 # Entropic - AI Coding Agent TODO, History and Git live status monitor GUI + CLI tools
 
 <!-- Project badges -->
 <div align="center">
 
->>>>>>> ca4a2a17
 [![GitHub Stars](https://img.shields.io/github/stars/dimension-zero/Entropic?style=social)](https://github.com/dimension-zero/Entropic/stargazers)
 [![Forks](https://img.shields.io/github/forks/dimension-zero/Entropic?style=social)](https://github.com/dimension-zero/Entropic/network/members)
 [![Watchers](https://img.shields.io/github/watchers/dimension-zero/Entropic?style=social)](https://github.com/dimension-zero/Entropic/watchers)
@@ -23,74 +18,6 @@
 
 Entropic is a desktop companion for AI coding agents (Claude Code, OpenAI Codex, Google Gemini). The TypeScript/Electron app ingests the session and history folders created in `~/.claude`, `~/.codex`, and `~/.gemini`, merges them into a provider-aware data model, and renders a real-time dashboard with project activity, session diagnostics, prompt history, and maintenance tooling. The repository still ships the original PowerShell and Bash monitors for terminal-first workflows.
 
-<<<<<<< HEAD
-![Project view](ProjectView.png)
-![Global view](GlobalView.png)
-
-## Overview
-
-- Multi-provider aggregator with debounced file watching, caching, and metadata repair
-- Rich React UI with project and global dashboards, provider filters, spacing presets, and activity overlays
-- Session utilities including multi-select merge previews, empty-session cleanup, and prompt history inspection
-- Maintenance surface that runs diagnostics and metadata repair (dry-run or live) across Claude, Codex, and Gemini datasets
-- Extensive Jest suite plus CLI monitors so you can pick the interface that fits your environment
-
-## TypeScript / Electron application
-
-### Highlights
-
-- **Project view**: Auto-selects recent projects, restores last selection, filters todos by status, supports tab multi-select with merge previews, and provides delete/cleanup actions for session files.
-- **Global view**: Summarises provider activity, shows unknown-session diagnostics, and exposes repair buttons that call `repairMetadataHex` with dry-run or live modes.
-- **Unified title bar**: Toggles between project and global layouts, adjusts spacing density, runs manual refresh, and lets you enable/disable providers via a persistent allow-list.
-- **Prompt history**: Loads JSONL transcripts through `getProjectPrompts`, supports chronological toggling, and offers context menus for quick actions.
-- **Visual polish**: Animated background, boids simulation, and toast notifications (`__addToast`) keep long-running monitors informative without overwhelming the data.
-
-### Architecture
-
-- `src/main/main.ts` orchestrates Electron startup, single-instance locking, provider detection, and throttled file watching via `watchers/fileWatchers.ts`.
-- Provider adapters in `src/main/adapters` (Claude, Codex, Gemini) transform on-disk todos and history into provider-neutral `Project` and `Session` models, expose diagnostics, and share repair helpers.
-- The `Aggregator` (`src/main/core/aggregator.ts`) merges provider results, dedupes sessions, emits `data-changed`, and powers the `get-projects` IPC handler.
-- IPC modules (`src/main/ipc/*.ts`) expose data (`get-projects`, `get-todos`), maintenance (`collect-diagnostics`, `repair-metadata`, `*-hex` variants), provider presence, and file management endpoints.
-- `src/main/preload.ts` bridges those IPC endpoints into `window.electronAPI`, keeping the renderer sandboxed while still allowing data refresh, metadata repair, screenshot capture, and session deletion.
-- The renderer relies on `src/services/DIContainer.ts` for a lightweight MVVM layer that wraps `electronAPI`, honours provider allow-lists, and feeds the React components in `src/App.*.tsx` and `src/components`.
-- Shared utilities (`src/utils`) provide result combinators, path reconstruction (`PathUtils`), and todo helpers that are reused in both the main process and renderer and covered by Jest tests.
-
-### Data sources and file watching
-
-- Watches `~/.claude/projects`, `~/.claude/todos`, and `~/.claude/logs` by default; automatically adds Codex (`~/.codex/...`) and Gemini (`~/.gemini/sessions`) when present.
-- Debounced watchers emit a provider-agnostic `data-changed` event so the renderer refreshes without entering high-frequency loops.
-- `loaders/projects.ts` reconstructs real paths from flattened directory names, hydrates metadata, and writes `typescript/project.load.log` with each ingest cycle for troubleshooting.
-
-### Maintenance and diagnostics
-
-- Adapters expose `collectDiagnostics`/`repairMetadata`; the global view drives them through `collectDiagnosticsHex` and `repairMetadataHex` IPC calls.
-- Repairs backfill `metadata.json` files to make future path reconstruction deterministic and report unknown sessions per provider.
-- UI actions let you delete empty session files, purge obsolete tabs, and trigger screenshots (`take-screenshot`) for documentation or regression capture.
-
-## Getting started (TypeScript/Electron)
-
-### Requirements
-
-- Node.js 20 or newer, npm 10+, and the Electron 36 runtime.
-- Claude, Codex, or Gemini session directories under your home folder (the app will still run without them, but the dashboards will be empty).
-
-### Install and run
-
-```bash
-cd typescript
-npm install
-npm run dev        # watch Electron main + Vite renderer with hot reload
-```
-
-After building, launch the production bundle with `npm start`.
-
-### Build and package
-
-```bash
-npm run build      # compile main, preload, and renderer bundles
-npm start          # run the compiled output inside Electron
-npm run dist       # create platform-specific installers (AppImage, macOS dir, Windows portable)
-=======
 </div>
 
 **Entropic** provides comprehensive monitoring for AI coding assistants, allowing you to track Project TODO lists and Project chat history in real-time. It offers a Global Git view showing status across all projects, plus a single-Project commit view to examine the detailed history of commits. Monitor your development workflow across **Claude Code**, **OpenAI Codex**, and **Google Gemini** from a unified interface.
@@ -121,7 +48,7 @@
 
 This project provides comprehensive monitoring for multiple AI coding assistants and Git repositories. It integrates with hook systems from Claude Code, OpenAI Codex, and Google Gemini to capture and display todo updates, project history, and Git status in real-time. When any supported AI tool modifies todos or project state, Entropic provides a unified live monitoring dashboard.
 
-## Features
+## TypeScript / Electron application
 
 **Multi Coding Agent Integration:**
 - 🤖 **Claude Code**: Full TodoWrite tool integration with real-time updates
@@ -144,7 +71,11 @@
 - ⚡ **Efficient Monitoring**: Uses native file watching for minimal resource usage
 - 🌍 **Cross-Platform**: Available in TypeScript/Electron GUI, PowerShell, and Bash implementations
 
-## How It Works
+- **Project view**: Auto-selects recent projects, restores last selection, filters todos by status, supports tab multi-select with merge previews, and provides delete/cleanup actions for session files.
+- **Global view**: Summarises provider activity, shows unknown-session diagnostics, and exposes repair buttons that call `repairMetadataHex` with dry-run or live modes.
+- **Unified title bar**: Toggles between project and global layouts, adjusts spacing density, runs manual refresh, and lets you enable/disable providers via a persistent allow-list.
+- **Prompt history**: Loads JSONL transcripts through `getProjectPrompts`, supports chronological toggling, and offers context menus for quick actions.
+- **Visual polish**: Animated background, boids simulation, and toast notifications (`__addToast`) keep long-running monitors informative without overwhelming the data.
 
 **Multi Coding Agent Data Collection:**
 1. **Claude Code Integration**: Intercepts PostToolUse events for TodoWrite
@@ -175,7 +106,7 @@
    - Parses and displays data with color coding and filtering
    - Updates display automatically with minimal resource usage
 
-## Available Implementations
+### Data sources and file watching
 
 ### TypeScript/Electron GUI Version (`typescript/`) - Cross-Platform Desktop Application
 - **Modern Desktop GUI**: Slack-like interface with dark theme
@@ -193,22 +124,11 @@
 - **Easy Installation**: `npm install` and `npm start` to run
 - See [typescript/README.md](typescript/README.md) for setup instructions
 
-### PowerShell 7 Version (`powershell7/`) - Recommended for Cross-Platform Use
-- **Truly cross-platform**: Runs natively on Windows, macOS, and Linux
-- No external dependencies required
-- Built-in JSON parsing and file watching
-- While PowerShell may seem unfamiliar to Unix users, it solves many traditional shell scripting limitations:
-  - Consistent behavior across all platforms
-  - Structured data handling (objects vs text streams)
-  - No need for external tools like `jq`, `sed`, or `awk`
-  - Robust error handling and debugging
-- See [README-ps.md](README-ps.md) for setup instructions
-
-### Bash Version (`bash/`) - For macOS and Linux
-- Works on Linux, macOS, and WSL2 (not native Windows)
-- Requires `jq` for JSON parsing
-- Optionally uses `inotifywait` (Linux) or `fswatch` (macOS) for file monitoring
-- See [README-sh.md](README-sh.md) for setup instructions
+### Maintenance and diagnostics
+
+- Adapters expose `collectDiagnostics`/`repairMetadata`; the global view drives them through `collectDiagnosticsHex` and `repairMetadataHex` IPC calls.
+- Repairs backfill `metadata.json` files to make future path reconstruction deterministic and report unknown sessions per provider.
+- UI actions let you delete empty session files, purge obsolete tabs, and trigger screenshots (`take-screenshot`) for documentation or regression capture.
 
 ![Claude Code Todo Tracker Live Monitor](Todo%20Tracker.png)
 
@@ -229,10 +149,19 @@
     │   ├── services/   # Business logic (MVVM)
     │   └── tests/      # Test suite
     └── dist/           # Build output
->>>>>>> ca4a2a17
-```
-
-`npm run dist:portable` emits a single-file Windows executable.
+```
+
+After building, launch the production bundle with `npm start`.
+
+### Build and package
+
+```bash
+npm run build      # compile main, preload, and renderer bundles
+npm start          # run the compiled output inside Electron
+npm run dist       # create platform-specific installers (AppImage, macOS dir, Windows portable)
+```
+
+## Codex Agent Hooks (optional but recommended)
 
 ### Testing
 
@@ -269,13 +198,9 @@
 +-- GlobalView.png, ProjectView.png, Todo Tracker.png
 ```
 
-<<<<<<< HEAD
 ## Other implementations
 
 PowerShell and Bash monitors remain available for headless or remote workflows. See `README-ps.md` and `README-sh.md` for setup instructions and command examples.
-=======
-## Codex Agent Hooks (optional but recommended)
->>>>>>> ca4a2a17
 
 ## Codex provider metadata
 
@@ -297,14 +222,8 @@
 
 ## Authors
 
-<<<<<<< HEAD
-- TypeScript/Electron application: Dimension Zero (@dimension-zero)
-- PowerShell implementation: Dimension Zero (@dimension-zero)
-- Original Bash hooks: Jameson Nyp (@JamesonNyp)
-=======
 * TypeScript/Electron GUI by Dimension Zero ([@dimension-zero](https://github.com/dimension-zero))
 * PowerShell implementation by Dimension Zero ([@dimension-zero](https://github.com/dimension-zero))
 * Original Bash CLI version created by Jameson Nyp ([@JamesonNyp](https://github.com/JamesonNyp)) [cc-todo-hook-tracker](https://github.com/JamesonNyp/cc-todo-hook-tracker)
 
-Entropic has been created by Dimension Technologies (www.ditech.ai) for the open-source community.
->>>>>>> ca4a2a17
+Entropic has been created by Dimension Technologies (www.ditech.ai) for the open-source community.