--- conflicted
+++ resolved
@@ -1,96 +1,5 @@
-# Entropic
+# Entropic - a Claude Code Todo GUI and Project History viewer
 
-<<<<<<< HEAD
-![License](https://img.shields.io/github/license/dimension-zero/Entropic)
-![Windows](https://img.shields.io/badge/Windows-0078D6?logo=windows&logoColor=white)
-![macOS](https://img.shields.io/badge/macOS-000000?logo=apple&logoColor=white)
-![Linux](https://img.shields.io/badge/Linux-FCC624?logo=linux&logoColor=black)
-![TypeScript 5.9](https://img.shields.io/badge/TypeScript-5.9-3178C6?logo=typescript&logoColor=white)
-![Electron 38](https://img.shields.io/badge/Electron-38.0-47848F?logo=electron&logoColor=white)
-![Node.js 18+](https://img.shields.io/badge/Node.js-18%2B-339933?logo=node.js&logoColor=white)
-![PowerShell 7.x](https://img.shields.io/badge/PowerShell-7.x-5391FE?logo=powershell&logoColor=white)
-![Watchers](https://img.shields.io/github/watchers/dimension-zero/Entropic)
-![Stars](https://img.shields.io/github/stars/dimension-zero/Entropic)
-![Downloads](https://img.shields.io/github/downloads/dimension-zero/Entropic/total)
-![Commit activity](https://img.shields.io/github/commit-activity/m/dimension-zero/Entropic)
-![Contributors](https://img.shields.io/github/contributors/dimension-zero/Entropic)
-
-Note: The desktop GUI uses Node.js/TypeScript (Electron). PowerShell scripts target PowerShell 7.x; the GUI itself does not require .NET.
-
-Cross‑platform app to watch Claude Code TODO lists and project histories in one centralised GUI.
-
-Inspired by the Bash original of JamesonNyp/cc-todo-hook-tracker, it was first translated to a cross‑platform PowerShell equivalent and then evolved into the present desktop GUI in TypeScript/Electron.
-
-![Claude Code Todo Tracker Live Monitor](Todo%20Tracker.png)
-
-## What It Does
-
-Entropic listens to Claude Code’s TodoWrite activity and presents your work in three complementary ways:
-
-- Project ToDo View: Focus on a single project’s sessions and todos with filtering, sorting, merging empty sessions, and quick copy actions.
-- Project History View: Browse per‑project prompt/history timelines (switchable from the Project view) to understand how work evolved.
-- Global View: See active todos across all projects in one place with fast navigation back into project context.
-
-The terminal implementations (PowerShell and Bash) provide lightweight live monitoring of the same Todo data written by Claude Code.
-
-## Lineage & Credits
-
-- Bash original: Jameson Nyp (@JamesonNyp)
-- PowerShell translation and TypeScript/Electron GUI: dimension-zero (@dimension-zero)
-
-## Key Functionality
-
-GUI (TypeScript/Electron)
-- Three views: Project ToDo, Project History, and Global View
-- Real‑time updates from Claude Code sessions
-- Project/session selection, filtering and spacing controls
-- Clipboard helpers for project name/path and current/next task
-- Screenshot shortcut (menu and title bar) that copies saved path
-
-PowerShell (cross‑platform terminal)
-- Native file watching across Windows, macOS, and Linux
-- Structured JSON handling without external tools
-- Color/status indicators and session context
-
-Bash (terminal)
-- Minimal dependency monitor driven by fs events
-- Uses jq for JSON and fswatch/inotify for file watching
-
-## Install, Configure, Run
-
-Prerequisites for all versions
-- Claude Code writing Todo state to the standard locations under `~/.claude/`
-- The project/session data under `~/.claude/projects` and active todos under `~/.claude/todos`
-
-GUI (TypeScript/Electron)
-- Requirements: Node.js 18+ and npm; Windows/macOS/Linux supported
-- Install
-  - `cd typescript`
-  - `npm install`
-- Run (development)
-  - `npm run dev` (starts main + renderer with hot reload)
-- Run (production locally)
-  - `npm run build`
-  - `npm start`
-- Package installers (optional)
-  - `npm run dist` (build + package for your platform)
-
-PowerShell (cross‑platform)
-- Requirements: PowerShell 7+ on Windows/macOS/Linux
-- Configure
-  - Point your Claude hook for TodoWrite PostToolUse to the PowerShell hook in `powershell7/` (see README‑ps.md)
-  - Ensure `~/.claude/logs` and `~/.claude/todos` exist
-- Run
-  - Launch the live monitor script from `powershell7/` (see README‑ps.md) or use `./Launch-TodoMonitor.ps1`
-
-Bash
-- Requirements: `jq`, plus `inotifywait` (Linux) or `fswatch` (macOS)
-- Configure
-  - Point your Claude hook for TodoWrite PostToolUse to the Bash hook in `bash/` (see README‑sh.md)
-  - Ensure `~/.claude/logs` and `~/.claude/todos` exist
-- Run
-  - Start the live monitor script from `bash/` (see README‑sh.md)
-=======
 A real-time ToDo monitoring system for Claude Code that displays live updates of Todo items as they are created, modified, and completed.
 This tool provides a visual dashboard in your terminal or as a GUI that automatically updates whenever Claude Code uses the TodoWrite tool.
 GUI versuib is in cross-platform TypeScript / Electron.
@@ -156,12 +65,11 @@
 - Requires `jq` for JSON parsing
 - Optionally uses `inotifywait` (Linux) or `fswatch` (macOS) for file monitoring
 - See [README-sh.md](README-sh.md) for setup instructions
->>>>>>> 412c05c1
 
 ## Project Structure
 
 ```
-Entropic/
+cc-todo-hook-tracker/
 ├── README.md           # This file
 ├── README-sh.md        # Bash setup guide
 ├── README-ps.md        # PowerShell setup guide
@@ -173,13 +81,10 @@
 ├── powershell7/        # PowerShell 7 implementation
 │   ├── todo_hook_post_tool.ps1
 │   ├── todo_live_monitor.ps1
-│   └── tests/
+│   └── tests/          # Test scripts
 └── typescript/         # Electron GUI implementation
-    ├── src/            # React/TypeScript/Electron source
+    ├── src/            # React/TypeScript source
     ├── package.json    # Node dependencies
-<<<<<<< HEAD
-    └── README.md       # Additional GUI notes
-=======
     └── README.md       # GUI setup guide
 ```
 
@@ -207,28 +112,18 @@
 ├── logs/
 │   └── current_todos.json      # Current todo state data
 └── scripts/                    # (Optional) Script installation location
->>>>>>> 412c05c1
 ```
 
 ## License
 
-MIT License
+MIT License - Feel free to modify and distribute
 
 ## Contributing
 
-<<<<<<< HEAD
-Issues and PRs are welcome. Bug reports, small fixes, and feature suggestions all help.
-=======
 Contributions are welcome. Please feel free to submit pull requests or open issues for bugs and feature requests.
->>>>>>> 412c05c1
 
-## Credits
+## Author
 
-<<<<<<< HEAD
-- Original Bash version: Jameson Nyp (@JamesonNyp)
-- TypeScript and GUI versions by dimension-zero (@dimension-zero)
-=======
 * TypeScript/Electron GUI by Dimension Zero (@dimension-zero)
 * PowerShell implementation by Dimension Zero (@dimension-zero)
-* Original Bash CLI version created by Jameson Nyp (@JamesonNyp) [cc-todo-hook-tracker](https://github.com/JamesonNyp/cc-todo-hook-tracker)
->>>>>>> 412c05c1
+* Original Bash CLI version created by Jameson Nyp (@JamesonNyp) [cc-todo-hook-tracker](https://github.com/JamesonNyp/cc-todo-hook-tracker)